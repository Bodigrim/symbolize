--- conflicted
+++ resolved
@@ -69,12 +69,9 @@
   - Symbolize.Accursed
   - Symbolize.SipHash
   - Symbolize.SymbolTable
-<<<<<<< HEAD
-=======
 
 tested-with:
   GHC ==9.4.8 || ==9.6.6 || ==9.8.4 || ==9.10.1
->>>>>>> 0f63b972
 
 # executables:
 #   symbolize-exe:
